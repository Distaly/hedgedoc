HackMD
===

[![Standard - JavaScript Style Guide][standardjs-image]][standardjs-url]

[![Join the chat at https://gitter.im/hackmdio/hackmd][gitter-image]][gitter-url]
[![build status][travis-image]][travis-url]
[![version][github-version-badge]][github-release-page]


HackMD lets you create realtime collaborative markdown notes on all platforms.
Inspired by Hackpad, with more focus on speed and flexibility.
Still in the early stage, feel free to fork or contribute to HackMD.

Thanks for using! :smile:

<!-- START doctoc generated TOC please keep comment here to allow auto update -->
<!-- DON'T EDIT THIS SECTION, INSTEAD RE-RUN doctoc TO UPDATE -->
# Table of Contents

- [Browsers Requirement](#browsers-requirement)
- [Installation](#installation)
  - [Getting started (Native install)](#getting-started-native-install)
    - [Prerequisite](#prerequisite)
    - [Instructions](#instructions)
  - [Heroku Deployment](#heroku-deployment)
  - [HackMD by docker container](#hackmd-by-docker-container)
- [Upgrade](#upgrade)
  - [Native setup](#native-setup)
- [Configuration](#configuration)
  - [Environment variables (will overwrite other server configs)](#environment-variables-will-overwrite-other-server-configs)
  - [Application settings `config.json`](#application-settings-configjson)
  - [Third-party integration api key settings](#third-party-integration-api-key-settings)
  - [Third-party integration oauth callback urls](#third-party-integration-oauth-callback-urls)
- [Developer Notes](#developer-notes)
  - [Structure](#structure)
  - [Operational Transformation](#operational-transformation)
- [License](#license)

<!-- END doctoc generated TOC please keep comment here to allow auto update -->

# Browsers Requirement

- ![Chrome](http://browserbadge.com/chrome/47/18px) Chrome >= 47, Chrome for Android >= 47
- ![Safari](http://browserbadge.com/safari/9/18px) Safari >= 9, iOS Safari >= 8.4
- ![Firefox](http://browserbadge.com/firefox/44/18px) Firefox >= 44
- ![IE](http://browserbadge.com/ie/9/18px) IE >= 9, Edge >= 12
- ![Opera](http://browserbadge.com/opera/34/18px) Opera >= 34, Opera Mini not supported
- Android Browser >= 4.4

# Installation

## Getting started (Native install)

### Prerequisite

- Node.js 6.x or up (test up to 7.5.0)
- Database (PostgreSQL, MySQL, MariaDB, SQLite, MSSQL) use charset `utf8`
- npm (and its dependencies, especially [uWebSockets](https://github.com/uWebSockets/uWebSockets#nodejs-developers), [node-gyp](https://github.com/nodejs/node-gyp#installation))

### Instructions

1. Download a release and unzip or clone into a directory
2. Enter the directory and type `bin/setup`, which will install npm dependencies and create configs. The setup script is written in Bash, you would need bash as a prerequisite.
3. Setup the configs, see more below
4. Setup environment variables which will overwrite the configs
5. Build front-end bundle by `npm run build` (use `npm run dev` if you are in development)
6. Run the server as you like (node, forever, pm2)

## Heroku Deployment

You can quickly setup a sample heroku hackmd application by clicking the button below.

[![Deploy](https://www.herokucdn.com/deploy/button.svg)](https://heroku.com/deploy)

## HackMD by docker container
[![Try in PWD](https://cdn.rawgit.com/play-with-docker/stacks/cff22438/assets/images/button.png)](http://play-with-docker.com?stack=https://github.com/hackmdio/docker-hackmd/raw/master/docker-compose.yml&stack_name=hackmd)


**Debian-based version:**

[![latest](https://images.microbadger.com/badges/version/hackmdio/hackmd.svg)](https://microbadger.com/images/hackmdio/hackmd "Get your own version badge on microbadger.com") [![](https://images.microbadger.com/badges/image/hackmdio/hackmd.svg)](https://microbadger.com/images/hackmdio/hackmd "Get your own image badge on microbadger.com")


**Alpine-based version:**

[![latest-alpine](https://images.microbadger.com/badges/version/hackmdio/hackmd:latest-alpine.svg)](https://microbadger.com/images/hackmdio/hackmd:latest-alpine "Get your own version badge on microbadger.com") [![](https://images.microbadger.com/badges/image/hackmdio/hackmd:latest-alpine.svg)](https://microbadger.com/images/hackmdio/hackmd:latest-alpine "Get your own image badge on microbadger.com")

The easiest way to setup HackMD using docker are using the following three commands:

```console
git clone https://github.com/hackmdio/docker-hackmd.git
cd docker-hackmd
docker-compose up
```
Read more about it in the [docker repository…](https://github.com/hackmdio/docker-hackmd)

# Upgrade

## Native setup

If you are upgrading HackMD from an older version, follow these steps:

1. Fully stop your old server first (important)
2. `git pull` or do whatever that updates the files
3. `npm install` to update dependencies
4. Build front-end bundle by `npm run build` (use `npm run dev` if you are in development)
5. Modify the file named `.sequelizerc`, change the value of the variable `url` with your db connection string
   For example: `postgres://username:password@localhost:5432/hackmd`
6. Run `node_modules/.bin/sequelize db:migrate`, this step will migrate your db to the latest schema
7. Start your whole new server!

* [migration-to-0.5.0](https://github.com/hackmdio/migration-to-0.5.0)

We don't use LZString to compress socket.io data and DB data after version 0.5.0.
Please run the migration tool if you're upgrading from the old version.

* [migration-to-0.4.0](https://github.com/hackmdio/migration-to-0.4.0)

We've dropped MongoDB after version 0.4.0.
So here is the migration tool for you to transfer the old DB data to the new DB.
This tool is also used for official service.

# Configuration

There are some configs you need to change in the files below

```
./config.json      ----application settings
```

## Environment variables (will overwrite other server configs)

| variables | example values | description |
| --------- | ------ | ----------- |
| NODE_ENV  | `production` or `development` | set current environment (will apply corresponding settings in the `config.json`) |
| DEBUG | `true` or `false` | set debug mode, show more logs |
| HMD_DOMAIN | `hackmd.io` | domain name |
| HMD_URL_PATH | `hackmd` | sub url path, like `www.example.com/<URL_PATH>` |
| HMD_PORT | `80` | web app port |
| HMD_ALLOW_ORIGIN | `localhost, hackmd.io` | domain name whitelist (use comma to separate) |
| HMD_PROTOCOL_USESSL | `true` or `false` | set to use ssl protocol for resources path (only applied when domain is set) |
| HMD_URL_ADDPORT | `true` or `false` | set to add port on callback url (port 80 or 443 won't applied) (only applied when domain is set) |
| HMD_USECDN | `true` or `false` | set to use CDN resources or not (default is `true`) |
| HMD_ALLOW_ANONYMOUS | `true` or `false` | set to allow anonymous usage (default is `true`) |
| HMD_ALLOW_FREEURL | `true` or `false` | set to allow new note by accessing not exist note url |
| HMD_DEFAULT_PERMISSION | `freely`, `editable`, `limited`, `locked` or `private` | set notes default permission (only applied on signed users) |
| HMD_DB_URL | `mysql://localhost:3306/database` | set the db url |
| HMD_FACEBOOK_CLIENTID | no example | Facebook API client id |
| HMD_FACEBOOK_CLIENTSECRET | no example | Facebook API client secret |
| HMD_TWITTER_CONSUMERKEY | no example | Twitter API consumer key |
| HMD_TWITTER_CONSUMERSECRET | no example | Twitter API consumer secret |
| HMD_GITHUB_CLIENTID | no example | GitHub API client id |
| HMD_GITHUB_CLIENTSECRET | no example | GitHub API client secret |
| HMD_GITLAB_SCOPE | `read_user` or `api` | GitLab API requested scope (default is `api`) (gitlab snippet import/export need `api` scope) |
| HMD_GITLAB_BASEURL | no example | GitLab authentication endpoint, set to use other endpoint than GitLab.com (optional) |
| HMD_GITLAB_CLIENTID | no example | GitLab API client id |
| HMD_GITLAB_CLIENTSECRET | no example | GitLab API client secret |
| HMD_MATTERMOST_BASEURL | no example | Mattermost authentication endpoint |
| HMD_MATTERMOST_CLIENTID | no example | Mattermost API client id |
| HMD_MATTERMOST_CLIENTSECRET | no example | Mattermost API client secret |
| HMD_DROPBOX_CLIENTID | no example | Dropbox API client id |
| HMD_DROPBOX_CLIENTSECRET | no example | Dropbox API client secret |
| HMD_GOOGLE_CLIENTID | no example | Google API client id |
| HMD_GOOGLE_CLIENTSECRET | no example | Google API client secret |
| HMD_LDAP_URL | `ldap://example.com` | url of LDAP server |
| HMD_LDAP_BINDDN | no example | bindDn for LDAP access |
| HMD_LDAP_BINDCREDENTIALS | no example | bindCredentials for LDAP access |
| HMD_LDAP_TOKENSECRET | `supersecretkey` | secret used for generating access/refresh tokens |
| HMD_LDAP_SEARCHBASE | `o=users,dc=example,dc=com` | LDAP directory to begin search from |
| HMD_LDAP_SEARCHFILTER | `(uid={{username}})` | LDAP filter to search with |
<<<<<<< HEAD
| HMD_LDAP_SEARCHATTRIBUTES | no example | LDAP attributes to search with |
| HMD_LDAP_USERNAMEFIELD | `uid` | The LDAP field which is used as the username on HackMD |
=======
| HMD_LDAP_SEARCHATTRIBUTES | `displayName, mail` | LDAP attributes to search with (use comma to separate) |
>>>>>>> 74758723
| HMD_LDAP_TLS_CA | `server-cert.pem, root.pem` | Root CA for LDAP TLS in PEM format (use comma to separate) |
| HMD_LDAP_PROVIDERNAME | `My institution` | Optional name to be displayed at login form indicating the LDAP provider |
| HMD_SAML_IDPSSOURL | `https://idp.example.com/sso` | authentication endpoint of IdP. for details, see [guide](docs/guides/auth.md#saml-onelogin). |
| HMD_SAML_IDPCERT | `/path/to/cert.pem` | certificate file path of IdP in PEM format |
| HMD_SAML_ISSUER | no example | identity of the service provider (optional, default: serverurl)" |
| HMD_SAML_IDENTIFIERFORMAT | no example | name identifier format (optional, default: `urn:oasis:names:tc:SAML:1.1:nameid-format:emailAddress`) |
| HMD_SAML_GROUPATTRIBUTE | `memberOf` | attribute name for group list (optional) |
| HMD_SAML_REQUIREDGROUPS | `Hackmd-users` | group names that allowed (use vertical bar to separate) (optional) |
| HMD_SAML_EXTERNALGROUPS | `Temporary-staff` | group names that not allowed (use vertical bar to separate) (optional) |
| HMD_SAML_ATTRIBUTE_ID | `sAMAccountName` | attribute map for `id` (optional, default: NameID of SAML response) |
| HMD_SAML_ATTRIBUTE_USERNAME | `mailNickname` | attribute map for `username` (optional, default: NameID of SAML response) |
| HMD_SAML_ATTRIBUTE_EMAIL | `mail` | attribute map for `email` (optional, default: NameID of SAML response if `HMD_SAML_IDENTIFIERFORMAT` is default) |
| HMD_IMGUR_CLIENTID | no example | Imgur API client id |
| HMD_EMAIL | `true` or `false` | set to allow email signin |
| HMD_ALLOW_PDF_EXPORT | `true` or `false` | Enable or disable PDF exports |
| HMD_ALLOW_EMAIL_REGISTER | `true` or `false` | set to allow email register (only applied when email is set, default is `true`) |
| HMD_IMAGE_UPLOAD_TYPE | `imgur`, `s3` or `filesystem` | Where to upload image. For S3, see our [S3 Image Upload Guide](docs/guides/s3-image-upload.md) |
| HMD_S3_ACCESS_KEY_ID | no example | AWS access key id |
| HMD_S3_SECRET_ACCESS_KEY | no example | AWS secret key |
| HMD_S3_REGION | `ap-northeast-1` | AWS S3 region |
| HMD_S3_BUCKET | no example | AWS S3 bucket name |
| HMD_HSTS_ENABLE | ` true`  | set to enable [HSTS](https://en.wikipedia.org/wiki/HTTP_Strict_Transport_Security) if HTTPS is also enabled (default is ` true`) |
| HMD_HSTS_INCLUDE_SUBDOMAINS | `true` | set to include subdomains in HSTS (default is `true`) |
| HMD_HSTS_MAX_AGE | `31536000` | max duration in seconds to tell clients to keep HSTS status (default is a year) |
| HMD_HSTS_PRELOAD | `true` | whether to allow preloading of the site's HSTS status (e.g. into browsers) |

## Application settings `config.json`

| variables | example values | description |
| --------- | ------ | ----------- |
| debug | `true` or `false` | set debug mode, show more logs |
| domain | `localhost` | domain name |
| urlpath | `hackmd` | sub url path, like `www.example.com/<urlpath>` |
| port | `80` | web app port |
| alloworigin | `['localhost']` | domain name whitelist |
| usessl | `true` or `false` | set to use ssl server (if true will auto turn on `protocolusessl`) |
| hsts | `{"enable": "true", "maxAgeSeconds": "31536000", "includeSubdomains": "true", "preload": "true"}` | [HSTS](https://en.wikipedia.org/wiki/HTTP_Strict_Transport_Security) options to use with HTTPS (default is the example value, max age is a year) |
| protocolusessl | `true` or `false` | set to use ssl protocol for resources path (only applied when domain is set) |
| urladdport | `true` or `false` | set to add port on callback url (port 80 or 443 won't applied) (only applied when domain is set) |
| usecdn | `true` or `false` | set to use CDN resources or not (default is `true`) |
| allowanonymous | `true` or `false` | set to allow anonymous usage (default is `true`) |
| allowfreeurl | `true` or `false` | set to allow new note by accessing not exist note url |
| defaultpermission | `freely`, `editable`, `limited`, `locked`, `protected` or `private` | set notes default permission (only applied on signed users) |
| dburl | `mysql://localhost:3306/database` | set the db url, if set this variable then below db config won't be applied |
| db | `{ "dialect": "sqlite", "storage": "./db.hackmd.sqlite" }` | set the db configs, [see more here](http://sequelize.readthedocs.org/en/latest/api/sequelize/) |
| sslkeypath | `./cert/client.key` | ssl key path (only need when you set usessl) |
| sslcertpath | `./cert/hackmd_io.crt` | ssl cert path (only need when you set usessl) |
| sslcapath | `['./cert/COMODORSAAddTrustCA.crt']` | ssl ca chain (only need when you set usessl) |
| dhparampath | `./cert/dhparam.pem` | ssl dhparam path (only need when you set usessl) |
| tmppath | `./tmp/` | temp directory path |
| defaultnotepath | `./public/default.md` | default note file path |
| docspath | `./public/docs` | docs directory path |
| indexpath | `./public/views/index.ejs` | index template file path |
| hackmdpath | `./public/views/hackmd.ejs` | hackmd template file path |
| errorpath | `./public/views/error.ejs` | error template file path |
| prettypath | `./public/views/pretty.ejs` | pretty template file path |
| slidepath | `./public/views/slide.hbs` | slide template file path |
| sessionname | `connect.sid` | cookie session name |
| sessionsecret | `secret` | cookie session secret |
| sessionlife | `14 * 24 * 60 * 60 * 1000` | cookie session life |
| staticcachetime | `1 * 24 * 60 * 60 * 1000` | static file cache time |
| heartbeatinterval | `5000` | socket.io heartbeat interval |
| heartbeattimeout | `10000` | socket.io heartbeat timeout |
| documentmaxlength | `100000` | note max length |
| email | `true` or `false` | set to allow email signin |
| allowemailregister  | `true` or `false` | set to allow email register (only applied when email is set, default is `true`) |
| imageUploadType | `imgur`(default), `s3` or `filesystem` | Where to upload image
| s3 | `{ "accessKeyId": "YOUR_S3_ACCESS_KEY_ID", "secretAccessKey": "YOUR_S3_ACCESS_KEY", "region": "YOUR_S3_REGION" }` | When `imageUploadType` be set to `s3`, you would also need to setup this key, check our [S3 Image Upload Guide](docs/guides/s3-image-upload.md) |
| s3bucket | `YOUR_S3_BUCKET_NAME` | bucket name when `imageUploadType` is set to `s3` |

## Third-party integration api key settings

| service | settings location | description |
| ------- | --------- | ----------- |
| facebook, twitter, github, gitlab, mattermost, dropbox, google, ldap, saml | environment variables or `config.json` | for signin |
| imgur, s3 | environment variables or `config.json` | for image upload |
| google drive(`google/apiKey`, `google/clientID`), dropbox(`dropbox/appKey`) | `config.json` | for export and import |

## Third-party integration oauth callback urls

| service | callback url (after the server url) |
| ------- | --------- |
| facebook | `/auth/facebook/callback` |
| twitter | `/auth/twitter/callback` |
| github | `/auth/github/callback` |
| gitlab | `/auth/gitlab/callback` |
| mattermost | `/auth/mattermost/callback` |
| dropbox | `/auth/dropbox/callback` |
| google | `/auth/google/callback` |
| saml | `/auth/saml/callback` |

# Developer Notes

## Structure

```text
hackmd/
├── tmp/            --- temporary files
├── docs/           --- document files
├── lib/            --- server libraries
└── public/         --- client files
    ├── css/        --- css styles
    ├── js/         --- js scripts
    ├── vendor/     --- vendor includes
    └── views/      --- view templates
```

## Operational Transformation

From 0.3.2, we started supporting operational transformation.
It makes concurrent editing safe and will not break up other users' operations.
Additionally, now can show other clients' selections.
See more at [http://operational-transformation.github.io/](http://operational-transformation.github.io/)



# License

**License under AGPL.**

[gitter-image]: https://badges.gitter.im/Join%20Chat.svg
[gitter-url]: https://gitter.im/hackmdio/hackmd?utm_source=badge&utm_medium=badge&utm_campaign=pr-badge&utm_content=badge
[travis-image]: https://travis-ci.org/hackmdio/hackmd.svg?branch=master
[travis-url]: https://travis-ci.org/hackmdio/hackmd
[github-version-badge]: https://img.shields.io/github/release/hackmdio/hackmd.svg
[github-release-page]: https://github.com/hackmdio/hackmd/releases
[standardjs-image]: https://cdn.rawgit.com/feross/standard/master/badge.svg
[standardjs-url]: https://github.com/feross/standard<|MERGE_RESOLUTION|>--- conflicted
+++ resolved
@@ -169,12 +169,8 @@
 | HMD_LDAP_TOKENSECRET | `supersecretkey` | secret used for generating access/refresh tokens |
 | HMD_LDAP_SEARCHBASE | `o=users,dc=example,dc=com` | LDAP directory to begin search from |
 | HMD_LDAP_SEARCHFILTER | `(uid={{username}})` | LDAP filter to search with |
-<<<<<<< HEAD
-| HMD_LDAP_SEARCHATTRIBUTES | no example | LDAP attributes to search with |
+| HMD_LDAP_SEARCHATTRIBUTES | `displayName, mail` | LDAP attributes to search with (use comma to separate) |
 | HMD_LDAP_USERNAMEFIELD | `uid` | The LDAP field which is used as the username on HackMD |
-=======
-| HMD_LDAP_SEARCHATTRIBUTES | `displayName, mail` | LDAP attributes to search with (use comma to separate) |
->>>>>>> 74758723
 | HMD_LDAP_TLS_CA | `server-cert.pem, root.pem` | Root CA for LDAP TLS in PEM format (use comma to separate) |
 | HMD_LDAP_PROVIDERNAME | `My institution` | Optional name to be displayed at login form indicating the LDAP provider |
 | HMD_SAML_IDPSSOURL | `https://idp.example.com/sso` | authentication endpoint of IdP. for details, see [guide](docs/guides/auth.md#saml-onelogin). |
